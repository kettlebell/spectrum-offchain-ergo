use std::collections::VecDeque;
use std::hash::Hash;

use async_trait::async_trait;
use bounded_integer::BoundedU8;
use chrono::{Duration, Utc};
use priority_queue::PriorityQueue;
use rand::Rng;

use crate::backlog::data::{BacklogOrder, OrderWeight, Weighted};
use crate::backlog::persistence::BacklogStore;
use crate::data::order::{PendingOrder, ProgressingOrder, SuspendedOrder};
use crate::data::OnChainOrder;

pub mod data;
pub mod persistence;
pub mod process;

/// Backlog manages orders on all stages of their life.
/// Usually in the order defined by some weighting function (e.g. orders with higher fee are preferred).
#[async_trait(?Send)]
pub trait Backlog<TOrd>
where
    TOrd: OnChainOrder,
{
    /// Add new pending order to backlog.
    async fn put(&mut self, ord: PendingOrder<TOrd>);
    /// Suspend order that temporarily failed.
    /// Potentially retry later.
    async fn suspend(&mut self, ord: TOrd) -> bool;
    /// Register successfull order to check if it settled later.
    async fn check_later(&mut self, ord: ProgressingOrder<TOrd>) -> bool;
    /// Pop best order.
    async fn try_pop(&mut self) -> Option<TOrd>;
    /// Remove order from backlog.
    async fn remove(&mut self, ord_id: TOrd::TOrderId);
    /// Return order back to backlog.
    async fn recharge(&mut self, ord: TOrd);
}

pub struct BacklogConfig {
    pub order_lifespan: Duration,
    pub order_exec_time: Duration,
    pub retry_suspended_prob: BoundedU8<0, 100>,
}

#[derive(Debug, Ord, PartialOrd, Eq, PartialEq, Hash)]
struct WeightedOrder<TOrderId> {
    order_id: TOrderId,
    timestamp: i64,
}

impl<TOrd> From<BacklogOrder<TOrd>> for WeightedOrder<TOrd::TOrderId>
where
    TOrd: OnChainOrder,
{
    fn from(bo: BacklogOrder<TOrd>) -> Self {
        Self {
            order_id: bo.order.get_self_ref(),
            timestamp: bo.timestamp,
        }
    }
}

impl<TOrd> From<PendingOrder<TOrd>> for WeightedOrder<TOrd::TOrderId>
where
    TOrd: OnChainOrder,
{
    fn from(po: PendingOrder<TOrd>) -> Self {
        Self {
            order_id: po.order.get_self_ref(),
            timestamp: po.timestamp,
        }
    }
}

impl<TOrd> From<ProgressingOrder<TOrd>> for WeightedOrder<TOrd::TOrderId>
where
    TOrd: OnChainOrder,
{
    fn from(po: ProgressingOrder<TOrd>) -> Self {
        Self {
            order_id: po.order.get_self_ref(),
            timestamp: po.timestamp,
        }
    }
}

impl<TOrd> From<SuspendedOrder<TOrd>> for WeightedOrder<TOrd::TOrderId>
where
    TOrd: OnChainOrder,
{
    fn from(so: SuspendedOrder<TOrd>) -> Self {
        Self {
            order_id: so.order.get_self_ref(),
            timestamp: so.timestamp,
        }
    }
}

pub struct BacklogService<TOrd, TStore>
where
    TOrd: OnChainOrder + Hash + Eq,
{
    store: TStore,
    conf: BacklogConfig,
    /// Pending orders ordered by weight.
    pending_pq: PriorityQueue<WeightedOrder<TOrd::TOrderId>, OrderWeight>,
    /// Failed orders waiting for retry (retries are performed with some constant probability, e.g. 5%).
    /// Again, ordered by weight.
    suspended_pq: PriorityQueue<WeightedOrder<TOrd::TOrderId>, OrderWeight>,
    /// Successully submitted orders. Left orders should be re-executed in some time.
    /// Normally successfull orders are eliminated from this queue before new execution attempt.
    revisit_queue: VecDeque<WeightedOrder<TOrd::TOrderId>>,
}

impl<TOrd, TStore> BacklogService<TOrd, TStore>
where
    TOrd: OnChainOrder + Weighted + Hash + Eq,
    TStore: BacklogStore<TOrd>,
{
    pub fn new(store: TStore, conf: BacklogConfig) -> Self {
        Self {
            store,
            conf,
            pending_pq: PriorityQueue::new(),
            suspended_pq: PriorityQueue::new(),
            revisit_queue: VecDeque::new(),
        }
    }

    async fn revisit_progressing_orders(&mut self) {
        while let Some(ord) = self.revisit_queue.pop_front() {
            let ts_now = Utc::now().timestamp();
            let elapsed_secs = ts_now - ord.timestamp;
            if elapsed_secs > self.conf.order_exec_time.num_seconds() {
                if elapsed_secs <= self.conf.order_lifespan.num_seconds() {
                    if let Some(ord) = self.store.get(ord.order_id).await {
                        let wt = ord.order.weight();
                        self.pending_pq.push(ord.into(), wt);
                    }
                } else {
                    self.store.drop(ord.order_id).await;
                }
            } else {
                break;
            }
        }
    }
}

async fn try_pop_max_order<TOrd, TStore>(
    conf: &BacklogConfig,
    store: &mut TStore,
    pq: &mut PriorityQueue<WeightedOrder<TOrd::TOrderId>, OrderWeight>,
) -> Option<TOrd>
where
    TOrd: OnChainOrder + Weighted + Hash + Eq,
    TStore: BacklogStore<TOrd>,
{
    while let Some((ord, _)) = pq.pop() {
        let ts_now = Utc::now().timestamp();
        let elapsed_secs = ts_now - ord.timestamp;
        if elapsed_secs > conf.order_lifespan.num_seconds() {
            store.drop(ord.order_id).await;
        } else {
            return store.get(ord.order_id).await.map(|bo| bo.order);
        }
    }
    None
}

#[async_trait(?Send)]
impl<TOrd, TStore> Backlog<TOrd> for BacklogService<TOrd, TStore>
where
    TStore: BacklogStore<TOrd>,
    TOrd: OnChainOrder + Weighted + Hash + Eq + Clone,
{
    async fn put(&mut self, ord: PendingOrder<TOrd>) {
        self.store
            .put(BacklogOrder {
                order: ord.order.clone(),
                timestamp: ord.timestamp,
            })
            .await;
        let wt = ord.order.weight();
        self.pending_pq.push(ord.into(), wt);
    }

    async fn suspend(&mut self, ord: TOrd) -> bool {
<<<<<<< HEAD
        if self.store.exists(ord.clone().get_self_ref()).await {
=======
        if self.store.exists(ord.get_self_ref()).await {
>>>>>>> 858a451f
            let wt = ord.weight();
            if let Some(backlog_ord) = self.store.get(ord.get_self_ref()).await {
                self.suspended_pq.push(
                    WeightedOrder {
                        order_id: ord.get_self_ref(),
                        timestamp: backlog_ord.timestamp,
                    },
                    wt,
                );
                return true;
            }
        }
        false
    }

    async fn check_later(&mut self, ord: ProgressingOrder<TOrd>) -> bool {
<<<<<<< HEAD
        if self.store.exists(ord.order.clone().get_self_ref()).await {
=======
        if self.store.exists(ord.order.get_self_ref()).await {
>>>>>>> 858a451f
            self.revisit_queue.push_back(ord.into());
            return true;
        }
        false
    }

    async fn try_pop(&mut self) -> Option<TOrd> {
        self.revisit_progressing_orders().await;
        let rng = rand::thread_rng().gen_range(0..=99);
        if rng >= self.conf.retry_suspended_prob.get() {
            try_pop_max_order(&self.conf, &mut self.store, &mut self.pending_pq).await
        } else {
            try_pop_max_order(&self.conf, &mut self.store, &mut self.suspended_pq).await
        }
    }

    async fn remove(&mut self, ord_id: TOrd::TOrderId) {
        self.store.drop(ord_id).await;
    }

    async fn recharge(&mut self, ord: TOrd) {
        let wt = ord.weight();
        if let Some(backlog_ord) = self.store.get(ord.get_self_ref()).await {
            self.pending_pq.push(
                WeightedOrder {
                    order_id: ord.get_self_ref(),
                    timestamp: backlog_ord.timestamp,
                },
                wt,
            );
        }
    }
}

#[cfg(test)]
mod tests {
    use std::collections::HashMap;
    use std::fs;
    use std::sync::Arc;

    use async_trait::async_trait;
    use bounded_integer::BoundedU8;
    use chrono::{Duration, Utc};
    use ergo_chain_sync::cache::rocksdb::RocksDBClient;
    use serde::{Deserialize, Serialize};
    use type_equalities::IsEqual;

    use crate::backlog::data::{BacklogOrder, OrderWeight, Weighted};
    use crate::backlog::persistence::BacklogStore;
    use crate::backlog::{Backlog, BacklogConfig, BacklogService};
    use crate::data::order::{PendingOrder, ProgressingOrder, SuspendedOrder};
    use crate::data::{Has, OnChainOrder};

    #[derive(Debug, Ord, PartialOrd, Eq, PartialEq, Hash, Clone, Copy, Serialize, Deserialize)]
    struct MockOrderId(i64);

    #[derive(Debug, Ord, PartialOrd, Eq, PartialEq, Hash, Clone, Serialize, Deserialize)]
    struct MockOrder {
        order_id: MockOrderId,
        weight: OrderWeight,
    }

    impl From<BacklogOrder<MockOrder>> for PendingOrder<MockOrder> {
        fn from(x: BacklogOrder<MockOrder>) -> Self {
            Self {
                order: x.order,
                timestamp: x.timestamp,
            }
        }
    }

    impl From<BacklogOrder<MockOrder>> for ProgressingOrder<MockOrder> {
        fn from(x: BacklogOrder<MockOrder>) -> Self {
            Self {
                order: x.order,
                timestamp: x.timestamp,
            }
        }
    }

    impl From<BacklogOrder<MockOrder>> for SuspendedOrder<MockOrder> {
        fn from(x: BacklogOrder<MockOrder>) -> Self {
            Self {
                order: x.order,
                timestamp: x.timestamp,
            }
        }
    }

    impl Has<MockOrderId> for MockOrder {
        fn get<U: IsEqual<MockOrderId>>(&self) -> MockOrderId {
            self.order_id
        }
    }

    impl Weighted for MockOrder {
        fn weight(&self) -> OrderWeight {
            self.weight
        }
    }

    impl OnChainOrder for MockOrder {
        type TOrderId = MockOrderId;
        type TEntityId = ();

        fn get_self_ref(&self) -> Self::TOrderId {
            self.order_id
        }

        fn get_entity_ref(&self) -> Self::TEntityId {}
    }

    struct MockBacklogStore {
        inner: HashMap<MockOrderId, BacklogOrder<MockOrder>>,
    }

    impl MockBacklogStore {
        fn new() -> Self {
            Self {
                inner: HashMap::new(),
            }
        }
    }

    #[async_trait(?Send)]
    impl BacklogStore<MockOrder> for MockBacklogStore {
        async fn put(&mut self, ord: BacklogOrder<MockOrder>) {
            self.inner.insert(ord.order.order_id, ord);
        }

<<<<<<< HEAD
        async fn exists(&self, order_id: MockOrderId) -> bool {
            self.inner.contains_key(&order_id)
=======
        async fn exists(&self, ord_id: MockOrderId) -> bool {
            self.inner.contains_key(&ord_id)
>>>>>>> 858a451f
        }

        async fn drop(&mut self, ord_id: MockOrderId) {
            self.inner.remove(&ord_id);
        }

        async fn get(&self, ord_id: MockOrderId) -> Option<BacklogOrder<MockOrder>> {
            self.inner.get(&ord_id).cloned()
        }
    }

    fn setup_backlog(
        order_lifespan_secs: i64,
        order_exec_time_secs: i64,
        retry_suspended_prob: u8,
    ) -> BacklogService<MockOrder, MockBacklogStore> {
        let store = MockBacklogStore::new();
        let conf = BacklogConfig {
            order_lifespan: Duration::seconds(order_lifespan_secs),
            order_exec_time: Duration::seconds(order_exec_time_secs),
            retry_suspended_prob: <BoundedU8<0, 100>>::new(retry_suspended_prob).unwrap(),
        };
        BacklogService::new(store, conf)
    }

    fn make_order(id: i64, weight: u64) -> BacklogOrder<MockOrder> {
        BacklogOrder {
            order: MockOrder {
                order_id: MockOrderId(id),
                weight: OrderWeight::from(weight),
            },
            timestamp: Utc::now().timestamp(),
        }
    }

    #[tokio::test]
    async fn should_suspend_existing_order() {
        let mut backlog = setup_backlog(10, 5, 50);
        let ord = make_order(1, 1);
        backlog.put(ord.clone().into()).await;
        let suspended = backlog.suspend(ord.order).await;
        assert!(suspended)
    }

    #[tokio::test]
    async fn should_check_later_existing_order() {
        let mut backlog = setup_backlog(10, 5, 50);
        let ord = make_order(1, 1);
        backlog.put(ord.clone().into()).await;
        let accepted = backlog.check_later(ord.into()).await;
        assert!(accepted)
    }

    #[tokio::test]
    async fn should_not_suspend_non_existent_order() {
        let mut backlog = setup_backlog(10, 5, 50);
        let ord = make_order(1, 1);
        let suspended = backlog.suspend(ord.order).await;
        assert!(!suspended)
    }

    #[tokio::test]
    async fn should_not_check_later_non_existent_order() {
        let mut backlog = setup_backlog(10, 5, 50);
        let ord = make_order(1, 1);
        let accepted = backlog
            .check_later(ProgressingOrder {
                order: ord.order,
                timestamp: ord.timestamp,
            })
            .await;
        assert!(!accepted)
    }

    #[tokio::test]
    async fn should_pop_best_order() {
        let mut backlog = setup_backlog(10, 5, 0);
        let ord1 = make_order(1, 1);
        let ord2 = make_order(2, 2);
        let ord3 = make_order(3, 3);
        backlog.put(ord1.into()).await;
        backlog.put(ord2.into()).await;
        backlog.put(ord3.clone().into()).await;

        let res = backlog.try_pop().await;
        assert_eq!(res, Some(ord3.order))
    }

    #[tokio::test]
    async fn should_always_pop_suspended_order_when_pa_100() {
        let mut backlog = setup_backlog(10, 5, 100);
        let ord1 = make_order(1, 1);
        let ord2 = make_order(2, 2);
        let ord3 = make_order(3, 3);
        backlog.put(ord1.into()).await;
        backlog.put(ord2.into()).await;
        backlog.put(ord3.clone().into()).await;
        let _ = backlog.try_pop().await;
        backlog.suspend(ord3.clone().order).await;

        let res = backlog.try_pop().await;
        assert_eq!(res, Some(ord3.order))
    }

    #[tokio::test]
    async fn should_not_pop_suspended_order_when_pa_0() {
        let mut backlog = setup_backlog(10, 5, 0);
        let ord1 = make_order(1, 1);
        let ord2 = make_order(2, 2);
        let ord3 = make_order(3, 3);
        backlog.put(ord1.into()).await;
        backlog.put(ord2.clone().into()).await;
        backlog.put(ord3.clone().into()).await;
        let _ = backlog.try_pop().await;
        backlog.suspend(ord3.clone().order).await;

        let res = backlog.try_pop().await;
        assert_eq!(res, Some(ord2.order))
    }

    #[tokio::test]
    async fn test_rocksdb_backlog() {
        fs::remove_dir_all("./tmp").unwrap();
        let mut store = RocksDBClient {
            db: Arc::new(rocksdb::OptimisticTransactionDB::open_default("./tmp").unwrap()),
        };
        for i in 0..30 {
            store.put(make_order(i, i as u64)).await;
        }

        for i in 0..30 {
            assert!(<RocksDBClient as BacklogStore<MockOrder>>::exists(&store, MockOrderId(i)).await);
            assert_eq!(
                make_order(i, i as u64),
                <RocksDBClient as BacklogStore<MockOrder>>::get(&store, MockOrderId(i))
                    .await
                    .unwrap()
            );
        }

        for i in 0..30 {
            <RocksDBClient as BacklogStore<MockOrder>>::drop(&mut store, MockOrderId(i)).await;
            assert!(!<RocksDBClient as BacklogStore<MockOrder>>::exists(&store, MockOrderId(i)).await);
            assert!(
                <RocksDBClient as BacklogStore<MockOrder>>::get(&store, MockOrderId(i))
                    .await
                    .is_none()
            )
        }
    }
}<|MERGE_RESOLUTION|>--- conflicted
+++ resolved
@@ -188,11 +188,7 @@
     }
 
     async fn suspend(&mut self, ord: TOrd) -> bool {
-<<<<<<< HEAD
-        if self.store.exists(ord.clone().get_self_ref()).await {
-=======
         if self.store.exists(ord.get_self_ref()).await {
->>>>>>> 858a451f
             let wt = ord.weight();
             if let Some(backlog_ord) = self.store.get(ord.get_self_ref()).await {
                 self.suspended_pq.push(
@@ -209,11 +205,7 @@
     }
 
     async fn check_later(&mut self, ord: ProgressingOrder<TOrd>) -> bool {
-<<<<<<< HEAD
-        if self.store.exists(ord.order.clone().get_self_ref()).await {
-=======
         if self.store.exists(ord.order.get_self_ref()).await {
->>>>>>> 858a451f
             self.revisit_queue.push_back(ord.into());
             return true;
         }
@@ -344,13 +336,8 @@
             self.inner.insert(ord.order.order_id, ord);
         }
 
-<<<<<<< HEAD
-        async fn exists(&self, order_id: MockOrderId) -> bool {
-            self.inner.contains_key(&order_id)
-=======
         async fn exists(&self, ord_id: MockOrderId) -> bool {
             self.inner.contains_key(&ord_id)
->>>>>>> 858a451f
         }
 
         async fn drop(&mut self, ord_id: MockOrderId) {
