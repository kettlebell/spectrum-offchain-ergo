--- conflicted
+++ resolved
@@ -107,16 +107,12 @@
     }
 
     async fn fetch_mempool(&self, offset: usize, limit: usize) -> Result<Vec<Transaction>, Error> {
-<<<<<<< HEAD
-        info!("fetch_mempool: offset {:}, limit {:}", offset, limit);
-=======
         info!(
             target: "mempool sync",
             "Going to fetch next mempool transactions. offset {:}, limit {:}",
             offset,
             limit
         );
->>>>>>> 48824618
         let mut response = self
             .client
             .get_async(with_path(
@@ -131,7 +127,6 @@
                 "expected 200 from /transactions/unconfirmed?offset=_&limit=_".into(),
             ));
         };
-        info!("fetch_mempool: txn len {:}", transactions.len());
         Ok(transactions)
     }
 }